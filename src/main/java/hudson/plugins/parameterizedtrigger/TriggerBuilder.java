--- conflicted
+++ resolved
@@ -45,11 +45,6 @@
 import java.io.IOException;
 import java.util.ArrayList;
 import java.util.Arrays;
-<<<<<<< HEAD
-import java.util.HashMap;
-import java.util.Iterator;
-=======
->>>>>>> c8a57a21
 import java.util.List;
 import java.util.Map.Entry;
 import java.util.concurrent.CancellationException;
@@ -89,13 +84,6 @@
         EnvVars env = build.getEnvironment(listener);
         env.overrideAll(build.getBuildVariables());
 
-<<<<<<< HEAD
-        boolean buildStepResult = true;
-
-        try {
-            for (BlockableBuildTriggerConfig config : configs) {
-                Map<AbstractProject, Future<AbstractBuild>> futures = config.perform2(build, launcher, listener);
-=======
         ListMultimap<BlockableBuildTriggerConfig,List<Future<AbstractBuild>>> futures = ArrayListMultimap.create();
         for (BlockableBuildTriggerConfig config : configs) {
             futures.put(config, config.perform(build, launcher, listener));
@@ -107,18 +95,11 @@
             for (Entry<BlockableBuildTriggerConfig, List<Future<AbstractBuild>>> e : futures.entries()) {
                 int n=0;
                 BlockableBuildTriggerConfig config = e.getKey();
->>>>>>> c8a57a21
                 List<AbstractProject> projectList = config.getProjectList(env);
 
                 if(!projectList.isEmpty()){
-                    //handle non-blocking configs
-                    if(futures.isEmpty()){
-                        listener.getLogger().println("Triggering projects: " + getProjectListAsString(projectList));
-                        continue;
-                    }
-                    //handle blocking configs
-                    for (AbstractProject p : projectList) {
-                        Future<AbstractBuild> f = futures.get(p);
+                    AbstractProject p = projectList.get(n);
+                        for (Future<AbstractBuild> f : e.getValue()) {
                         try {
                             listener.getLogger().println("Waiting for the completion of " + HyperlinkNote.encodeTo('/'+ p.getUrl(), p.getFullDisplayName()));
                             AbstractBuild b = f.get();
@@ -126,13 +107,15 @@
 
                             if(buildStepResult && config.getBlock().mapBuildStepResult(b.getResult())) {
                                 build.setResult(config.getBlock().mapBuildResult(b.getResult()));
-                            } else {
+                            }
+                            else {
                                 buildStepResult = false;
                             }
                         } catch (CancellationException x) {
                             throw new AbortException(p.getFullDisplayName() +" aborted.");
                         }
-                    }
+                        n++;
+                        }
                 } else {
                     throw new AbortException("Build aborted. No projects to trigger. Check your configuration!");
                 }
@@ -142,18 +125,6 @@
         }
 
         return buildStepResult;
-    }
-    
-    private String getProjectListAsString(List<AbstractProject> projectList){
-        StringBuffer projectListString = new StringBuffer();
-        for (Iterator iterator = projectList.iterator(); iterator.hasNext();) {
-            AbstractProject project = (AbstractProject) iterator.next();
-            projectListString.append(HyperlinkNote.encodeTo('/'+ project.getUrl(), project.getFullDisplayName()));
-            if(iterator.hasNext()){
-                projectListString.append(", ");
-            }
-        }
-        return projectListString.toString();
     }
 
 	@Extension
